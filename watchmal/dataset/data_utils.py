"""
Utils for handling creation of dataloaders
"""

# hydra imports
from hydra.utils import instantiate

# torch imports
import torch
from torch.utils.data import DataLoader
from torch.utils.data import SubsetRandomSampler
from torch.utils.data.distributed import DistributedSampler
from torch.utils.data import DataLoader
from torch.utils.data import SubsetRandomSampler

# generic imports
import numpy as np
import random

# WatChMaL imports
from watchmal.dataset.samplers import DistributedSamplerWrapper

def get_data_loader(dataset, batch_size, sampler, num_workers, is_distributed, seed, split_path=None, split_key=None, transforms=None):
    """
    Returns data loaders given dataset and sampler configs
    Args:
        dataset         ... hydra config specifying dataset object
        batch_size      ... batch size
        sampler         ... hydra config specifying sampler object
        num_workers     ... number of workers to use in dataloading
        is_distributed  ... whether running in multiprocessing mode, used to wrap sampler using DistributedSamplerWrapper
        seed            ... seed used to coordinate samplers in distributed mode
        split_path      ... path to indices specifying splitting of dataset among train/val/test
        split_key       ... string key to select indices
        transforms      ... list of transforms to apply
    
    Returns: dataloader created with instantiated dataset and (possibly wrapped) sampler
    """
    dataset = instantiate(dataset, transforms=transforms, is_distributed=is_distributed)
    
    if split_path is not None and split_key is not None:
        split_indices = np.load(split_path, allow_pickle=True)[split_key]
        sampler = instantiate(sampler, split_indices)
    else:
        print("Couldnt find split file") #FRRN cant handle this case, there must be a split file
        sampler = instantiate(sampler)
    
    if is_distributed:
        ngpus = torch.distributed.get_world_size()

        batch_size = int(batch_size/ngpus)
        
        sampler = DistributedSamplerWrapper(sampler=sampler, seed=seed)
    
    # TODO: added drop_last, should decide if we want to keep this
    return DataLoader(dataset, sampler=sampler, batch_size=batch_size, num_workers=num_workers, drop_last=True)

def get_transformations(transformations, transform_names):
    if transform_names is not None:
        for transform_name in transform_names:
            assert hasattr(transformations, transform_name), f"Error: There is no defined transform named {transform_name}"
        transform_funcs = [getattr(transformations, transform_name) for transform_name in transform_names]
        return transform_funcs
    else:
        return None


<<<<<<< HEAD
def apply_random_transformations(transforms, data, segmentation = None):
=======
def apply_random_transformations(transforms, data, segmented_labels = None):
>>>>>>> 455958f5
    if transforms is not None:
        for transformation in transforms:
            if random.getrandbits(1):
                data = transformation(data)
<<<<<<< HEAD
                if segmentation is not None:
                    segmentation = transformation(segmentation)
=======
                if segmented_labels is not None:
                    segmented_labels = transformation(segmented_labels)
>>>>>>> 455958f5
    return data<|MERGE_RESOLUTION|>--- conflicted
+++ resolved
@@ -65,20 +65,11 @@
         return None
 
 
-<<<<<<< HEAD
-def apply_random_transformations(transforms, data, segmentation = None):
-=======
 def apply_random_transformations(transforms, data, segmented_labels = None):
->>>>>>> 455958f5
     if transforms is not None:
         for transformation in transforms:
             if random.getrandbits(1):
                 data = transformation(data)
-<<<<<<< HEAD
-                if segmentation is not None:
-                    segmentation = transformation(segmentation)
-=======
                 if segmented_labels is not None:
                     segmented_labels = transformation(segmented_labels)
->>>>>>> 455958f5
     return data