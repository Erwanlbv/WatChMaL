"""
Class for training a fully supervised classifier
"""

# hydra imports
from hydra.utils import instantiate

# torch imports
import torch
from torch import optim
import torch.nn as nn
import torch.nn.functional as F
from torch.nn.parallel import DistributedDataParallel as DDP

# generic imports
from math import floor, ceil
import numpy as np
from numpy import savez
import os
from time import strftime, localtime, time
import sys
from sys import stdout
import copy

# WatChMaL imports
from watchmal.dataset.data_utils import get_data_loader
from watchmal.utils.logging_utils import CSVData

class ClassifierEngine:
    def __init__(self, model, rank, gpu, dump_path):
        """
        Args:
            model       ... model object that engine will use in training or evaluation
            rank        ... rank of process among all spawned processes (in multiprocessing mode)
            gpu         ... gpu that this process is running on
            dump_path   ... path to store outputs in
        """
        # create the directory for saving the log and dump files
        self.epoch = 0.
        self.step = 0
        self.best_validation_loss = 1.0e10
        self.dirpath = dump_path
        self.rank = rank
        self.model = model
        self.device = torch.device(gpu)

        # Setup the parameters to save given the model type
        if isinstance(self.model, DDP):
            self.is_distributed = True
            self.model_accs = self.model.module
            self.ngpus = torch.distributed.get_world_size()
        else:
            self.is_distributed = False
            self.model_accs = self.model

        self.data_loaders = {}

        # define the placeholder attributes
        self.data = None
        self.labels = None
        self.loss = None

        # logging attributes
        self.train_log = CSVData(self.dirpath + "log_train_{}.csv".format(self.rank))

        if self.rank == 0:
            self.val_log = CSVData(self.dirpath + "log_val.csv")

        self.criterion = nn.CrossEntropyLoss()
        self.softmax = nn.Softmax(dim=1)
        
        self.optimizer = None
        self.scheduler = None
    
    def configure_optimizers(self, optimizer_config):
        """
        Set up optimizers from optimizer config

        Args:
            optimizer_config    ... hydra config specifying optimizer object
        """
        self.optimizer = instantiate(optimizer_config, params=self.model_accs.parameters())

  
    def configure_scheduler(self, scheduler_config):
        """
        Set up scheduler from scheduler config

        Args:
            scheduler_config    ... hydra config specifying scheduler object
        """
        self.scheduler = instantiate(scheduler_config, optimizer=self.optimizer)
        print('Successfully set up Scheduler')


    def configure_data_loaders(self, data_config, loaders_config, is_distributed, seed):
        """
        Set up data loaders from loaders config

        Args:
            data_config     ... hydra config specifying dataset
            loaders_config  ... hydra config specifying dataloaders
            is_distributed  ... boolean indicating if running in multiprocessing mode
            seed            ... seed to use to initialize dataloaders
        
        Parameters:
            self should have dict attribute data_loaders
        """
        for name, loader_config in loaders_config.items():
            self.data_loaders[name] = get_data_loader(**data_config, **loader_config, is_distributed=is_distributed, seed=seed)
    
    def get_synchronized_metrics(self, metric_dict):
        """
        Gathers metrics from multiple processes using pytorch distributed operations

        Args:
            metric_dict         ... dict containing values that are tensor outputs of a single process
        
        Returns:
            global_metric_dict  ... dict containing concatenated list of tensor values gathered from all processes
        """
        global_metric_dict = {}
        for name, array in zip(metric_dict.keys(), metric_dict.values()):
            tensor = torch.as_tensor(array).to(self.device)
            global_tensor = [torch.zeros_like(tensor).to(self.device) for i in range(self.ngpus)]
            torch.distributed.all_gather(global_tensor, tensor)
            global_metric_dict[name] = torch.cat(global_tensor)
        
        return global_metric_dict

    def forward(self, train=True):
        """
        Compute predictions and metrics for a batch of data

        Args:
            train   ... whether to compute gradients for backpropagation

        Parameters:
            self should have attributes data, labels, model, criterion, softmax
        
        Returns:
            dict containing loss, predicted labels, softmax, accuracy, and raw model outputs
        """
        with torch.set_grad_enabled(train):
            # Move the data and the labels to the GPU (if using CPU this has no effect)
            data = self.data.to(self.device)
            labels = self.labels.to(self.device)

            model_out = self.model(data)
            
            softmax = self.softmax(model_out)
            predicted_labels = torch.argmax(model_out, dim=-1)

            result = {'predicted_labels': predicted_labels,
                      'softmax': softmax,
                      'raw_pred_labels': model_out}

            self.loss = self.criterion(model_out, labels)
            accuracy = (predicted_labels == labels).sum().item() / float(predicted_labels.nelement())

            result['loss'] = self.loss.item()
            result['accuracy'] = accuracy
        
        return result
    
    def backward(self):
        """
        Backward pass using the loss computed for a mini-batch

        Parameters:
            self should have attributes loss, optimizer
        """
        self.optimizer.zero_grad()  # reset accumulated gradient
        self.loss.backward()        # compute new gradient
        self.optimizer.step()       # step params
    
    # ========================================================================
    # Training and evaluation loops
    
    def train(self, train_config):
        """
        Train the model on the training set

        Args:
            train_config    ... config specigying training parameters
        
        Parameters:
            self should have attributes model, data_loaders
        
        Outputs:
            val_log      ... csv log containing iteration, epoch, loss, accuracy for each iteration on validation set
            train_logs   ... csv logs containing iteration, epoch, loss, accuracy for each iteration on training set
            
        Returns: None
        """
        # initialize training params
        epochs              = train_config.epochs
        report_interval     = train_config.report_interval
        val_interval        = train_config.val_interval
        num_val_batches     = train_config.num_val_batches
        checkpointing       = train_config.checkpointing
        save_interval = train_config.save_interval if 'save_interval' in train_config else None

        # set the iterations at which to dump the events and their metrics
        if self.rank == 0:
            print(f"Training... Validation Interval: {val_interval}")

        # set model to training mode
        self.model.train()

        # initialize epoch and iteration counters
        self.epoch = 0.
        self.iteration = 0
        self.step = 0
        # keep track of the validation loss
        self.best_validation_loss = 1.0e10

        # initialize the iterator over the validation set
        val_iter = iter(self.data_loaders["validation"])

        # global training loop for multiple epochs
        for self.epoch in range(epochs):
            if self.rank == 0:
                print('Epoch', self.epoch+1, 'Starting @', strftime("%Y-%m-%d %H:%M:%S", localtime()))
            
            times = []

            start_time = time()
            iteration_time = start_time

            train_loader = self.data_loaders["train"]
            self.step = 0
            # update seeding for distributed samplers
            if self.is_distributed:
                train_loader.sampler.set_epoch(self.epoch)

            # local training loop for batches in a single epoch 
            for self.step, train_data in enumerate(train_loader):
                
                # run validation on given intervals
                if self.iteration % val_interval == 0:
                    self.validate(val_iter, num_val_batches, checkpointing)
                
                # Train on batch
                self.data = train_data['data']
                self.labels = train_data['labels']

                # Call forward: make a prediction & measure the average error using data = self.data
                res = self.forward(True)

                #Call backward: backpropagate error and update weights using loss = self.loss
                self.backward()

                # update the epoch and iteration
                # self.epoch += 1. / len(self.data_loaders["train"])
                self.step += 1
                self.iteration += 1
                
                # get relevant attributes of result for logging
                train_metrics = {"iteration": self.iteration, "epoch": self.epoch, "loss": res["loss"], "accuracy": res["accuracy"]}
                
                # record the metrics for the mini-batch in the log
                self.train_log.record(train_metrics)
                self.train_log.write()
                self.train_log.flush()
                
                # print the metrics at given intervals
                if self.rank == 0 and self.iteration % report_interval == 0:
                    previous_iteration_time = iteration_time
                    iteration_time = time()

                    print("... Iteration %d ... Epoch %d ... Step %d/%d  ... Training Loss %1.3f ... Training Accuracy %1.3f ... Time Elapsed %1.3f ... Iteration Time %1.3f" %
                          (self.iteration, self.epoch+1, self.step, len(train_loader), res["loss"], res["accuracy"], iteration_time - start_time, iteration_time - previous_iteration_time))
            
            if self.scheduler is not None:
                self.scheduler.step()

            if (save_interval is not None) and ((self.epoch+1)%save_interval == 0):
                self.save_state(name=f'_epoch_{self.epoch+1}')   
      
        self.train_log.close()
        if self.rank == 0:
            self.val_log.close()




    def validate(self, val_iter, num_val_batches, checkpointing):
        # set model to eval mode
        self.model.eval()
        val_metrics = {"iteration": self.iteration, "loss": 0., "accuracy": 0., "saved_best": 0}
        for val_batch in range(num_val_batches):
            try:
                val_data = next(val_iter)
            except StopIteration:
                del val_iter
                print("Fetching new validation iterator...")
                val_iter = iter(self.data_loaders["validation"])
                val_data = next(val_iter)

            # extract the event data from the input data tuple
            self.data = val_data['data']
            self.labels = val_data['labels']

            val_res = self.forward(False)

            val_metrics["loss"] += val_res["loss"]
            val_metrics["accuracy"] += val_res["accuracy"]
        # return model to training mode
        self.model.train()
        # record the validation stats
        val_metrics["loss"] /= num_val_batches
        val_metrics["accuracy"] /= num_val_batches
        local_val_metrics = {"loss": np.array([val_metrics["loss"]]), "accuracy": np.array([val_metrics["accuracy"]])}

        if self.is_distributed:
            global_val_metrics = self.get_synchronized_metrics(local_val_metrics)
            for name, tensor in zip(global_val_metrics.keys(), global_val_metrics.values()):
                global_val_metrics[name] = np.array(tensor.cpu())
        else:
            global_val_metrics = local_val_metrics

        if self.rank == 0:
            # Save if this is the best model so far
            global_val_loss = np.mean(global_val_metrics["loss"])
            global_val_accuracy = np.mean(global_val_metrics["accuracy"])

            val_metrics["loss"] = global_val_loss
            val_metrics["accuracy"] = global_val_accuracy
            val_metrics["epoch"] = self.epoch

            if val_metrics["loss"] < self.best_validation_loss:
                self.best_validation_loss = val_metrics["loss"]
                print('best validation loss so far!: {}'.format(self.best_validation_loss))
                self.save_state("BEST")
                val_metrics["saved_best"] = 1

            # Save the latest model if checkpointing
            if checkpointing:
                self.save_state()

            self.val_log.record(val_metrics)
            self.val_log.write()
            self.val_log.flush()

    def evaluate(self, test_config):
        """
        Evaluate the performance of the trained model on the test set

        Args:
            test_config ... hydra config specifying evaluation parameters
        
        Parameters:
            self should have attributes model, data_loaders, dirpath
        
        Outputs:
            indices     ... index in dataset of each event
            labels      ... actual label of each event
            predictions ... predicted label of each event
            softmax     ... softmax output over classes for each event
            
        Returns: None
        """
        print("evaluating in directory: ", self.dirpath)

        
        # Variables to output at the end
        eval_loss = 0.0
        eval_acc = 0.0
        eval_iterations = 0
        
        # Iterate over the validation set to calculate val_loss and val_acc
        with torch.no_grad():
            
            # Set the model to evaluation mode
            self.model.eval()
            
            # Variables for the confusion matrix
            loss, accuracy, indices, labels, predictions, softmaxes= [],[],[],[],[],[]
            
            # Extract the event data and label from the DataLoader iterator
            for it, eval_data in enumerate(self.data_loaders["test"]):
                
                # load data
                self.data = eval_data['data']
                self.labels = eval_data['labels']

                eval_indices = eval_data['indices']
                
                # Run the forward procedure and output the result
                result = self.forward(train=False)

                eval_loss += result['loss']
                eval_acc  += result['accuracy']
                
                # Add the local result to the final result
                indices.extend(eval_indices.numpy())
                labels.extend(self.labels.numpy())
                predictions.extend(result['predicted_labels'].detach().cpu().numpy())
                softmaxes.extend(result["softmax"].detach().cpu().numpy())
           
                print("eval_iteration : " + str(it) + " eval_loss : " + str(result["loss"]) + " eval_accuracy : " + str(result["accuracy"]))
            
                eval_iterations += 1
        
        # convert arrays to torch tensors
        print("loss : " + str(eval_loss/eval_iterations) + " accuracy : " + str(eval_acc/eval_iterations))

        iterations = np.array([eval_iterations])
        loss = np.array([eval_loss])
        accuracy = np.array([eval_acc])

        local_eval_metrics_dict = {"eval_iterations":iterations, "eval_loss":loss, "eval_acc":accuracy}
        
        indices     = np.array(indices)
        labels      = np.array(labels)
        predictions = np.array(predictions)
        softmaxes   = np.array(softmaxes)
        
        local_eval_results_dict = {"indices":indices, "labels":labels, "predictions":predictions, "softmaxes":softmaxes}

        if self.is_distributed:
            # Gather results from all processes
            global_eval_metrics_dict = self.get_synchronized_metrics(local_eval_metrics_dict)
            global_eval_results_dict = self.get_synchronized_metrics(local_eval_results_dict)
            
            if self.rank == 0:
                for name, tensor in zip(global_eval_metrics_dict.keys(), global_eval_metrics_dict.values()):
                    local_eval_metrics_dict[name] = np.array(tensor.cpu())
                
                indices     = np.array(global_eval_results_dict["indices"].cpu())
                labels      = np.array(global_eval_results_dict["labels"].cpu())
                predictions = np.array(global_eval_results_dict["predictions"].cpu())
                softmaxes   = np.array(global_eval_results_dict["softmaxes"].cpu())
        
        if self.rank == 0:
<<<<<<< HEAD
            # Save overall evaluation results
            print("Saving Data...")
            np.save(self.dirpath + "indices.npy", indices)
            np.save(self.dirpath + "labels.npy", labels)
            np.save(self.dirpath + "predictions.npy", predictions)
            np.save(self.dirpath + "softmax.npy", softmaxes)
=======
#            print("Sorting Outputs...")
#            sorted_indices = np.argsort(indices)

            # Save overall evaluation results
            print("Saving Data...")
            np.save(self.dirpath + "indices.npy", indices)#sorted_indices)
            np.save(self.dirpath + "labels.npy", labels)#[sorted_indices])
            np.save(self.dirpath + "predictions.npy", predictions)#[sorted_indices])
            np.save(self.dirpath + "softmax.npy", softmaxes)#[sorted_indices])
>>>>>>> 2b4f0526

            # Compute overall evaluation metrics
            val_iterations = np.sum(local_eval_metrics_dict["eval_iterations"])
            val_loss = np.sum(local_eval_metrics_dict["eval_loss"])
            val_acc = np.sum(local_eval_metrics_dict["eval_acc"])

            print("\nAvg eval loss : " + str(val_loss/val_iterations),
                  "\nAvg eval acc : "  + str(val_acc/val_iterations))
        
    # ========================================================================
    # Saving and loading models

    def save_state(self, name=""):
        """
        Save model weights to a file.
        
        Args:
            name    ... suffix for the filename. Should be "BEST" for saving the best validation state.
        
        Outputs:
            dict containing iteration, optimizer state dict, and model state dict
            
        Returns: filename
        """
        filename = "{}{}{}{}".format(self.dirpath,
                                     str(self.model._get_name()),
                                     name,
                                     ".pth")
        
        # Save model state dict in appropriate from depending on number of gpus
        model_dict = self.model_accs.state_dict()
        
        # Save parameters
        # 0+1) iteration counter + optimizer state => in case we want to "continue training" later
        # 2) network weight
        torch.save({
            'global_step': self.iteration,
            'optimizer': self.optimizer.state_dict(),
            'state_dict': model_dict
        }, filename)
        print('Saved checkpoint as:', filename)
        return filename

    def restore_best_state(self, placeholder):
        """
        Restore model using best model found in current directory

        Args:
            placeholder     ... extraneous; hydra configs are not allowed to be empty

        Outputs: model params are now those loaded from best model file
        """
        best_validation_path = "{}{}{}{}".format(self.dirpath,
                                     str(self.model._get_name()),
                                     "BEST",
                                     ".pth")

        self.restore_state_from_file(best_validation_path)
    
    def restore_state(self, restore_config):
        self.restore_state_from_file(restore_config.weight_file)

    def restore_state_from_file(self, weight_file):
        """
        Restore model using weights stored from a previous run
        
        Args: 
            weight_file     ... path to weights to load
        
        Outputs: model params are now those loaded from file
        """
        # Open a file in read-binary mode
        with open(weight_file, 'rb') as f:
            print('Restoring state from', weight_file)

            # torch interprets the file, then we can access using string keys
            checkpoint = torch.load(f)
            
            # load network weights
            self.model_accs.load_state_dict(checkpoint['state_dict'])
            
            # if optim is provided, load the state of the optim
            if self.optimizer is not None:
                self.optimizer.load_state_dict(checkpoint['optimizer'])
            
            # load iteration count
            self.iteration = checkpoint['global_step']
        
        print('Restoration complete.')<|MERGE_RESOLUTION|>--- conflicted
+++ resolved
@@ -434,14 +434,6 @@
                 softmaxes   = np.array(global_eval_results_dict["softmaxes"].cpu())
         
         if self.rank == 0:
-<<<<<<< HEAD
-            # Save overall evaluation results
-            print("Saving Data...")
-            np.save(self.dirpath + "indices.npy", indices)
-            np.save(self.dirpath + "labels.npy", labels)
-            np.save(self.dirpath + "predictions.npy", predictions)
-            np.save(self.dirpath + "softmax.npy", softmaxes)
-=======
 #            print("Sorting Outputs...")
 #            sorted_indices = np.argsort(indices)
 
@@ -451,7 +443,6 @@
             np.save(self.dirpath + "labels.npy", labels)#[sorted_indices])
             np.save(self.dirpath + "predictions.npy", predictions)#[sorted_indices])
             np.save(self.dirpath + "softmax.npy", softmaxes)#[sorted_indices])
->>>>>>> 2b4f0526
 
             # Compute overall evaluation metrics
             val_iterations = np.sum(local_eval_metrics_dict["eval_iterations"])
